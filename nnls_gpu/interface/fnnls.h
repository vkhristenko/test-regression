<<<<<<< HEAD
#include "data_types.h"

#ifndef FNNLS_H
#define FNNLS_H

__device__ __host__ FixedVector fnnls(const FixedMatrix &A, const FixedVector &b, const double eps=1e-11, const unsigned int max_iterations=10);


=======
#include "data_types.h"

#ifndef FNNLS_H
#define FNNLS_H

__device__ __host__ FixedVector fnnls(const FixedMatrix &A, const FixedVector &b, const double eps=1e-11, const unsigned int max_iterations=10);


>>>>>>> fa0462b1
#endif<|MERGE_RESOLUTION|>--- conflicted
+++ resolved
@@ -1,4 +1,3 @@
-<<<<<<< HEAD
 #include "data_types.h"
 
 #ifndef FNNLS_H
@@ -7,14 +6,4 @@
 __device__ __host__ FixedVector fnnls(const FixedMatrix &A, const FixedVector &b, const double eps=1e-11, const unsigned int max_iterations=10);
 
 
-=======
-#include "data_types.h"
-
-#ifndef FNNLS_H
-#define FNNLS_H
-
-__device__ __host__ FixedVector fnnls(const FixedMatrix &A, const FixedVector &b, const double eps=1e-11, const unsigned int max_iterations=10);
-
-
->>>>>>> fa0462b1
 #endif