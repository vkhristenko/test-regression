--- conflicted
+++ resolved
@@ -35,10 +35,5 @@
 build/
 debug/
 data/
-<<<<<<< HEAD
-.vscode/
-lib
-=======
 lib/
-.vscode/
->>>>>>> 1fe75fe0
+.vscode/